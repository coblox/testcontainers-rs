--- conflicted
+++ resolved
@@ -33,11 +33,6 @@
 reqwest = { version = "0.10", features = ["blocking"] }
 json = "0.12"
 tokio = { version = "0.2", features = ["macros"] }
-<<<<<<< HEAD
 env_logger = "0.8"
 zookeeper = "0.5"
-=======
-env_logger = "0.7"
-zookeeper = "0.5"
-orientdb-client = "0.5.1"
->>>>>>> 69193906
+orientdb-client = "0.5.1"