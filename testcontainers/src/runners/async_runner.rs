use std::{collections::HashMap, time::Duration};

use async_trait::async_trait;
use bollard::{
    container::{Config, CreateContainerOptions},
    models::{HostConfig, PortBinding},
};
use bollard_stubs::models::{HostConfigCgroupnsModeEnum, ResourcesUlimits};

use crate::{
    core::{
        client::{Client, ClientError},
        copy::CopyToContainer,
        error::{Result, WaitContainerError},
        mounts::{AccessMode, Mount, MountType},
        network::Network,
        CgroupnsMode, ContainerState,
    },
    ContainerAsync, ContainerRequest, Image,
};

const DEFAULT_STARTUP_TIMEOUT: Duration = Duration::from_secs(60);
#[cfg(feature = "reusable-containers")]
static TESTCONTAINERS_SESSION_ID: std::sync::OnceLock<ulid::Ulid> = std::sync::OnceLock::new();

#[doc(hidden)]
/// A unique identifier for the currently "active" `testcontainers` "session".
///
/// This identifier is used to ensure that the current "session" does not confuse
/// containers it creates with those created by previous runs of a test suite.
///
/// For reference: without a unique-per-session identifier, containers created by
/// previous test sessions that were marked `reuse`, (or where the test suite was
/// run with the `TESTCONTAINERS_COMMAND` environment variable set to `keep`), that
/// *haven't* been manually cleaned up could be incorrectly returned from methods
/// like [`Client::get_running_container_id`](Client::get_running_container_id),
/// as the container name, labels, and network would all still match.
#[cfg(feature = "reusable-containers")]
pub(crate) fn session_id() -> &'static ulid::Ulid {
    TESTCONTAINERS_SESSION_ID.get_or_init(ulid::Ulid::new)
}

#[async_trait]
/// Helper trait to start containers asynchronously.
///
/// ## Example
///
/// ```rust,no_run
/// use testcontainers::{core::{WaitFor, IntoContainerPort}, runners::AsyncRunner, GenericImage};
///
/// async fn test_redis() {
///     let container = GenericImage::new("redis", "7.2.4")
///         .with_exposed_port(6379.tcp())
///         .with_wait_for(WaitFor::message_on_stdout("Ready to accept connections"))
///         .start()
///         .await;
/// }
/// ```
pub trait AsyncRunner<I: Image> {
    /// Starts the container and returns an instance of `ContainerAsync`.
    async fn start(self) -> Result<ContainerAsync<I>>;

    /// Pulls the image from the registry.
    /// Useful if you want to pull the image before starting the container.
    async fn pull_image(self) -> Result<ContainerRequest<I>>;
}

#[async_trait]
impl<T, I> AsyncRunner<I> for T
where
    T: Into<ContainerRequest<I>> + Send,
    I: Image,
{
    async fn start(self) -> Result<ContainerAsync<I>> {
        let container_req = self.into();

        let client = Client::lazy_client().await?;
        let mut create_options: Option<CreateContainerOptions<String>> = None;

        let extra_hosts: Vec<_> = container_req
            .hosts()
            .map(|(key, value)| format!("{key}:{value}"))
            .collect();

        let labels = HashMap::<String, String>::from_iter(
            container_req
                .labels()
                .iter()
                .map(|(key, value)| (key.into(), value.into()))
<<<<<<< HEAD
                .chain([
                    ("managed-by".to_string(), "testcontainers".to_string()),
                    #[cfg(feature = "reusable-containers")]
                    (
                        "com.testcontainers.reuse".to_string(),
                        container_req.reuse().to_string(),
                    ),
                    #[cfg(feature = "reusable-containers")]
                    (
                        "com.testcontainers.session-id".to_string(),
                        session_id().to_string(),
                    ),
                ]),
=======
                .chain([(
                    "org.testcontainers.managed-by".into(),
                    "testcontainers".into(),
                )]),
>>>>>>> 5bc6d1ed
        );

        #[cfg(feature = "reusable-containers")]
        {
            if container_req.reuse() {
                if let Some(container_id) = client
                    .get_running_container_id(
                        container_req.container_name().as_deref(),
                        container_req.network().as_deref(),
                        &labels,
                    )
                    .await?
                {
                    let network = if let Some(network) = container_req.network() {
                        Network::new(network, client.clone()).await?
                    } else {
                        None
                    };

                    return Ok(ContainerAsync::construct(
                        container_id,
                        client,
                        container_req,
                        network,
                    ));
                }
            }
        }

        let mut config: Config<String> = Config {
            image: Some(container_req.descriptor()),
            labels: Some(labels),
            host_config: Some(HostConfig {
                privileged: Some(container_req.privileged()),
                extra_hosts: Some(extra_hosts),
                cgroupns_mode: container_req.cgroupns_mode().map(|mode| mode.into()),
                userns_mode: container_req.userns_mode().map(|v| v.to_string()),
                cap_add: container_req.cap_add().cloned(),
                cap_drop: container_req.cap_drop().cloned(),
                ..Default::default()
            }),
            working_dir: container_req.working_dir().map(|dir| dir.to_string()),
            ..Default::default()
        };

        // shared memory
        if let Some(bytes) = container_req.shm_size() {
            config.host_config = config.host_config.map(|mut host_config| {
                host_config.shm_size = Some(bytes as i64);
                host_config
            });
        }

        // create network and add it to container creation
        let network = if let Some(network) = container_req.network() {
            config.host_config = config.host_config.map(|mut host_config| {
                host_config.network_mode = Some(network.to_string());
                host_config
            });
            Network::new(network, client.clone()).await?
        } else {
            None
        };

        // name of the container
        if let Some(name) = container_req.container_name() {
            create_options = Some(CreateContainerOptions {
                name: name.to_owned(),
                platform: None,
            })
        }

        // handle environment variables
        let envs: Vec<String> = container_req
            .env_vars()
            .map(|(k, v)| format!("{k}={v}"))
            .collect();
        config.env = Some(envs);

        // mounts and volumes
        let mounts: Vec<_> = container_req.mounts().map(Into::into).collect();

        if !mounts.is_empty() {
            config.host_config = config.host_config.map(|mut host_config| {
                host_config.mounts = Some(mounts);
                host_config
            });
        }

        // entrypoint
        if let Some(entrypoint) = container_req.entrypoint() {
            config.entrypoint = Some(vec![entrypoint.to_string()]);
        }

        let is_container_networked = container_req
            .network()
            .as_ref()
            .map(|network| network.starts_with("container:"))
            .unwrap_or(false);

        // expose ports
        if !is_container_networked {
            let mapped_ports = container_req
                .ports()
                .map(|ports| ports.iter().map(|p| p.container_port).collect::<Vec<_>>())
                .unwrap_or_default();

            let ports_to_expose = container_req
                .expose_ports()
                .iter()
                .copied()
                .chain(mapped_ports)
                .map(|p| (format!("{p}"), HashMap::new()))
                .collect();

            // exposed ports of the image + mapped ports
            config.exposed_ports = Some(ports_to_expose);
        }

        // ports
        if container_req.ports().is_some() {
            let empty: Vec<_> = Vec::new();
            let bindings = container_req.ports().unwrap_or(&empty).iter().map(|p| {
                (
                    format!("{}", p.container_port),
                    Some(vec![PortBinding {
                        host_ip: None,
                        host_port: Some(p.host_port.to_string()),
                    }]),
                )
            });

            config.host_config = config.host_config.map(|mut host_config| {
                host_config.port_bindings = Some(bindings.collect());
                host_config
            });
        } else if !is_container_networked {
            config.host_config = config.host_config.map(|mut host_config| {
                host_config.publish_all_ports = Some(true);
                host_config
            });
        }

        // resource ulimits
        if let Some(ulimits) = &container_req.ulimits {
            config.host_config = config.host_config.map(|mut host_config| {
                host_config.ulimits = Some(
                    ulimits
                        .iter()
                        .map(|ulimit| ResourcesUlimits {
                            name: ulimit.name.clone(),
                            soft: ulimit.soft,
                            hard: ulimit.hard,
                        })
                        .collect(),
                );
                host_config
            });
        }

        let cmd: Vec<_> = container_req.cmd().map(|v| v.to_string()).collect();
        if !cmd.is_empty() {
            config.cmd = Some(cmd);
        }

        // create the container with options
        let create_result = client
            .create_container(create_options.clone(), config.clone())
            .await;
        let container_id = match create_result {
            Ok(id) => Ok(id),
            Err(ClientError::CreateContainer(
                bollard::errors::Error::DockerResponseServerError {
                    status_code: 404, ..
                },
            )) => {
                client.pull_image(&container_req.descriptor()).await?;
                client.create_container(create_options, config).await
            }
            res => res,
        }?;

        let copy_to_sources: Vec<&CopyToContainer> =
            container_req.copy_to_sources().map(Into::into).collect();

        for copy_to_source in copy_to_sources {
            client
                .copy_to_container(&container_id, copy_to_source)
                .await?;
        }

        #[cfg(feature = "watchdog")]
        if client.config.command() == crate::core::env::Command::Remove {
            crate::watchdog::register(container_id.clone());
        }

        let startup_timeout = container_req
            .startup_timeout()
            .unwrap_or(DEFAULT_STARTUP_TIMEOUT);

        tokio::time::timeout(startup_timeout, async {
            client.start_container(&container_id).await?;

            let container =
                ContainerAsync::new(container_id, client.clone(), container_req, network).await?;

            let state = ContainerState::new(container.id(), container.ports().await?);
            for cmd in container.image().exec_after_start(state)? {
                container.exec(cmd).await?;
            }

            Ok(container)
        })
        .await
        .map_err(|_| WaitContainerError::StartupTimeout)?
    }

    async fn pull_image(self) -> Result<ContainerRequest<I>> {
        let container_req = self.into();
        let client = Client::lazy_client().await?;
        client.pull_image(&container_req.descriptor()).await?;

        Ok(container_req)
    }
}

impl From<&Mount> for bollard::models::Mount {
    fn from(mount: &Mount) -> Self {
        let mount_type = match mount.mount_type() {
            MountType::Bind => bollard::models::MountTypeEnum::BIND,
            MountType::Volume => bollard::models::MountTypeEnum::VOLUME,
            MountType::Tmpfs => bollard::models::MountTypeEnum::TMPFS,
        };

        let is_read_only = matches!(mount.access_mode(), AccessMode::ReadOnly);

        Self {
            target: mount.target().map(str::to_string),
            source: mount.source().map(str::to_string),
            typ: Some(mount_type),
            read_only: Some(is_read_only),
            ..Default::default()
        }
    }
}

impl From<CgroupnsMode> for HostConfigCgroupnsModeEnum {
    fn from(value: CgroupnsMode) -> Self {
        match value {
            CgroupnsMode::Host => Self::HOST,
            CgroupnsMode::Private => Self::PRIVATE,
        }
    }
}

#[cfg(test)]
mod tests {
    use super::*;
    use crate::{
        core::{IntoContainerPort, WaitFor},
        images::generic::GenericImage,
        ImageExt,
    };

    /// Test that all user-supplied labels are added to containers started by `AsyncRunner::start`
    #[tokio::test]
    async fn async_start_should_apply_expected_labels() -> anyhow::Result<()> {
        let mut labels = HashMap::from([
            ("foo".to_string(), "bar".to_string()),
            ("baz".to_string(), "qux".to_string()),
<<<<<<< HEAD
            // include a `managed-by` value to guard against future changes
            // inadvertently allowing users to override keys we rely on to
            // internally ensure sane and correct behavior
            ("managed-by".to_string(), "the-time-wizard".to_string()),
=======
            (
                "org.testcontainers.managed-by".to_string(),
                "the-time-wizard".to_string(),
            ),
>>>>>>> 5bc6d1ed
        ]);

        let container = GenericImage::new("hello-world", "latest")
            .with_labels(&labels)
            .start()
            .await?;

        let client = Client::lazy_client().await?;

        let container_labels = client
            .inspect(container.id())
            .await?
            .config
            .unwrap_or_default()
            .labels
            .unwrap_or_default();

        // the created labels and container labels shouldn't actually be identical, as the
        // `org.testcontainers.managed-by: testcontainers` label is always unconditionally
        // applied to all containers by `AsyncRunner::start`, with the value `testcontainers`
        // being applied *last* explicitly so that even user-supplied values of the
        // `org.testcontainers.managed-by` key will be overwritten
        assert_ne!(&labels, &container_labels);

        // If we add the expected `managed-by` value though, they should then match
        labels.insert(
            "org.testcontainers.managed-by".to_string(),
            "testcontainers".to_string(),
        );

        #[cfg(feature = "reusable-containers")]
        labels.extend([
            ("com.testcontainers.reuse".to_string(), false.to_string()),
            (
                "com.testcontainers.session-id".to_string(),
                session_id().to_string(),
            ),
        ]);

        assert_eq!(labels, container_labels);

        Ok(())
    }

    #[tokio::test]
    async fn async_run_command_should_expose_all_ports_if_no_explicit_mapping_requested(
    ) -> anyhow::Result<()> {
        let client = Client::lazy_client().await?;
        let container = GenericImage::new("hello-world", "latest").start().await?;

        let container_details = client.inspect(container.id()).await?;
        let publish_ports = container_details
            .host_config
            .expect("HostConfig")
            .publish_all_ports
            .expect("PublishAllPorts");
        assert!(publish_ports, "publish_all_ports must be `true`");
        Ok(())
    }

    #[tokio::test]
    async fn async_run_command_should_map_exposed_port() -> anyhow::Result<()> {
        let image = GenericImage::new("simple_web_server", "latest")
            .with_exposed_port(5000.tcp())
            .with_wait_for(WaitFor::message_on_stdout("server is ready"))
            .with_wait_for(WaitFor::seconds(1));
        let container = image.start().await?;
        container
            .get_host_port_ipv4(5000)
            .await
            .expect("Port should be mapped");
        Ok(())
    }

    #[cfg(unix)]
    #[tokio::test]
    async fn async_run_command_should_map_exposed_port_udp_sctp() -> anyhow::Result<()> {
        let client = Client::lazy_client().await?;
        let _ = pretty_env_logger::try_init();

        let udp_port = 1000;
        let sctp_port = 2000;

        let generic_server = GenericImage::new("simple_web_server", "latest")
            .with_wait_for(WaitFor::message_on_stdout("server is ready"))
            // Explicitly expose the port, which otherwise would not be available.
            .with_exposed_port(udp_port.udp())
            .with_exposed_port(sctp_port.sctp());

        let container = generic_server.start().await?;
        container.get_host_port_ipv4(udp_port.udp()).await?;
        container.get_host_port_ipv4(sctp_port.sctp()).await?;

        let container_details = client.inspect(container.id()).await?;

        let current_ports_map = container_details
            .network_settings
            .expect("network_settings")
            .ports
            .expect("ports");

        let mut current_ports = current_ports_map.keys().collect::<Vec<&String>>();

        current_ports.sort();

        let mut expected_ports: Vec<&String> = Vec::new();

        let tcp_expected_port = &String::from("80/tcp");
        let sctp_expected_port = &String::from("2000/sctp");
        let udp_expected_port = &String::from("1000/udp");

        expected_ports.push(udp_expected_port);
        expected_ports.push(sctp_expected_port);
        expected_ports.push(tcp_expected_port);

        assert_eq!(current_ports, expected_ports);

        Ok(())
    }

    #[tokio::test]
    async fn async_run_command_should_expose_only_requested_ports() -> anyhow::Result<()> {
        let client = Client::lazy_client().await?;
        let image = GenericImage::new("hello-world", "latest");
        let container = image
            .with_mapped_port(123, 456.tcp())
            .with_mapped_port(555, 888.tcp())
            .start()
            .await?;

        let container_details = client.inspect(container.id()).await?;

        let port_bindings = container_details
            .host_config
            .expect("HostConfig")
            .port_bindings
            .expect("PortBindings");
        assert!(
            port_bindings.contains_key("456/tcp"),
            "port 456/tcp must be mapped"
        );
        assert!(
            port_bindings.contains_key("888/tcp"),
            "port 888/tcp must be mapped"
        );
        Ok(())
    }

    #[cfg(unix)]
    #[tokio::test]
    async fn async_run_command_should_map_ports_udp_sctp() -> anyhow::Result<()> {
        let client = Client::lazy_client().await?;
        let _ = pretty_env_logger::try_init();

        let udp_port = 1000;
        let sctp_port = 2000;

        let image = GenericImage::new("hello-world", "latest");
        let container = image
            .with_mapped_port(123, udp_port.udp())
            .with_mapped_port(555, sctp_port.sctp())
            .start()
            .await?;

        let container_details = client.inspect(container.id()).await?;

        let current_ports_map = container_details
            .host_config
            .expect("HostConfig")
            .port_bindings
            .expect("ports");

        let mut current_ports = current_ports_map.keys().collect::<Vec<&String>>();

        current_ports.sort();

        let mut expected_ports: Vec<&String> = Vec::new();

        let sctp_expected_port = &String::from("2000/sctp");
        let udp_expected_port = &String::from("1000/udp");

        expected_ports.push(udp_expected_port);
        expected_ports.push(sctp_expected_port);

        assert_eq!(current_ports, expected_ports);

        Ok(())
    }

    #[tokio::test]
    async fn async_run_command_should_include_network() -> anyhow::Result<()> {
        let client = Client::lazy_client().await?;
        let image = GenericImage::new("hello-world", "latest");
        let container = image.with_network("awesome-net-1").start().await?;

        let container_details = client.inspect(container.id()).await?;
        let networks = container_details
            .network_settings
            .expect("NetworkSettings")
            .networks
            .expect("Networks");

        assert!(
            networks.contains_key("awesome-net-1"),
            "Networks is {networks:?}"
        );
        Ok(())
    }

    #[tokio::test]
    async fn async_run_command_should_include_name() -> anyhow::Result<()> {
        let client = Client::lazy_client().await?;
        let image = GenericImage::new("hello-world", "latest");
        let container = image
            .with_container_name("async_hello_container")
            .start()
            .await?;

        let container_details = client.inspect(container.id()).await?;
        let container_name = container_details.name.expect("Name");
        assert!(container_name.ends_with("async_hello_container"));
        Ok(())
    }

    #[tokio::test]
    async fn async_should_create_network_if_image_needs_it_and_drop_it_in_the_end(
    ) -> anyhow::Result<()> {
        let hello_world = GenericImage::new("hello-world", "latest");

        {
            let client = Client::lazy_client().await?;
            assert!(!client.network_exists("awesome-net-2").await?);

            // creating the first container creates the network
            let _container1 = hello_world
                .clone()
                .with_network("awesome-net-2")
                .start()
                .await;

            // creating a 2nd container doesn't fail because check if the network exists already
            let _container2 = hello_world.with_network("awesome-net-2").start().await;

            assert!(client.network_exists("awesome-net-2").await?);
        }

        // containers have been dropped, should clean up networks
        tokio::time::sleep(Duration::from_secs(1)).await;
        let client = Client::lazy_client().await?;
        assert!(!client.network_exists("awesome-net-2").await?);
        Ok(())
    }

    #[tokio::test]
    async fn async_should_rely_on_network_mode_when_network_is_provided_and_settings_bridge_empty(
    ) -> anyhow::Result<()> {
        let web_server = GenericImage::new("simple_web_server", "latest")
            .with_wait_for(WaitFor::message_on_stdout("server is ready"))
            .with_wait_for(WaitFor::seconds(1));

        let container = web_server.clone().with_network("bridge").start().await?;

        assert!(
            !container
                .get_bridge_ip_address()
                .await?
                .to_string()
                .is_empty(),
            "Bridge IP address must not be empty"
        );
        Ok(())
    }

    #[tokio::test]
    async fn async_should_return_error_when_non_bridged_network_selected() -> anyhow::Result<()> {
        let web_server = GenericImage::new("simple_web_server", "latest")
            .with_wait_for(WaitFor::message_on_stdout("server is ready"))
            .with_wait_for(WaitFor::seconds(1));

        let container = web_server.clone().with_network("host").start().await?;

        let res = container.get_bridge_ip_address().await;
        assert!(
            res.is_err(),
            "Getting bridge IP address should fail due to network mode"
        );
        Ok(())
    }

    #[tokio::test]
    async fn async_run_command_should_set_shared_memory_size() -> anyhow::Result<()> {
        let client = Client::lazy_client().await?;
        let image = GenericImage::new("hello-world", "latest");
        let container = image.with_shm_size(1_000_000).start().await?;

        let container_details = client.inspect(container.id()).await?;
        let shm_size = container_details
            .host_config
            .expect("HostConfig")
            .shm_size
            .expect("ShmSize");

        assert_eq!(shm_size, 1_000_000);
        Ok(())
    }

    #[tokio::test]
    async fn async_run_command_should_include_privileged() -> anyhow::Result<()> {
        let image = GenericImage::new("hello-world", "latest");
        let container = image.with_privileged(true).start().await?;

        let client = Client::lazy_client().await?;
        let container_details = client.inspect(container.id()).await?;

        let privileged = container_details
            .host_config
            .expect("HostConfig")
            .privileged
            .expect("Privileged");
        assert!(privileged, "privileged must be `true`");
        Ok(())
    }

    #[tokio::test]
    async fn async_run_command_should_have_cap_add() -> anyhow::Result<()> {
        let image = GenericImage::new("hello-world", "latest");
        let expected_capability = "NET_ADMIN";
        let container = image
            .with_cap_add(expected_capability.to_string())
            .start()
            .await?;

        let client = Client::lazy_client().await?;
        let container_details = client.inspect(container.id()).await?;

        let capabilities = container_details
            .host_config
            .expect("HostConfig")
            .cap_add
            .expect("CapAdd");

        assert_eq!(
            expected_capability,
            capabilities.first().expect("No capabilities added"),
            "cap_add must contain {expected_capability}"
        );

        Ok(())
    }

    #[tokio::test]
    async fn async_run_command_should_have_cap_drop() -> anyhow::Result<()> {
        let image = GenericImage::new("hello-world", "latest");
        let expected_capability = "AUDIT_WRITE";
        let container = image
            .with_cap_drop(expected_capability.to_string())
            .start()
            .await?;

        let client = Client::lazy_client().await?;
        let container_details = client.inspect(container.id()).await?;

        let capabilities = container_details
            .host_config
            .expect("HostConfig")
            .cap_drop
            .expect("CapAdd");

        assert_eq!(
            expected_capability,
            capabilities.first().expect("No capabilities dropped"),
            "cap_drop must contain {expected_capability}"
        );

        Ok(())
    }

    #[tokio::test]
    async fn async_run_command_should_include_ulimits() -> anyhow::Result<()> {
        let image = GenericImage::new("hello-world", "latest");
        let container = image.with_ulimit("nofile", 123, Some(456)).start().await?;

        let client = Client::lazy_client().await?;
        let container_details = client.inspect(container.id()).await?;

        let ulimits = container_details
            .host_config
            .expect("HostConfig")
            .ulimits
            .expect("Privileged");

        assert_eq!(ulimits.len(), 1);
        assert_eq!(ulimits[0].name, Some("nofile".into()));
        assert_eq!(ulimits[0].soft, Some(123));
        assert_eq!(ulimits[0].hard, Some(456));
        Ok(())
    }

    #[tokio::test]
    async fn async_run_command_should_have_host_cgroupns_mode() -> anyhow::Result<()> {
        let image = GenericImage::new("hello-world", "latest");
        let container = image.with_cgroupns_mode(CgroupnsMode::Host).start().await?;

        let client = Client::lazy_client().await?;
        let container_details = client.inspect(container.id()).await?;

        let cgroupns_mode = container_details
            .host_config
            .expect("HostConfig")
            .cgroupns_mode
            .expect("CgroupnsMode");

        assert_eq!(
            HostConfigCgroupnsModeEnum::HOST,
            cgroupns_mode,
            "cgroupns mode must be `host`"
        );
        Ok(())
    }

    #[tokio::test]
    async fn async_run_command_should_have_private_cgroupns_mode() -> anyhow::Result<()> {
        let image = GenericImage::new("hello-world", "latest");
        let container = image
            .with_cgroupns_mode(CgroupnsMode::Private)
            .start()
            .await?;

        let client = Client::lazy_client().await?;
        let container_details = client.inspect(container.id()).await?;

        let cgroupns_mode = container_details
            .host_config
            .expect("HostConfig")
            .cgroupns_mode
            .expect("CgroupnsMode");

        assert_eq!(
            HostConfigCgroupnsModeEnum::PRIVATE,
            cgroupns_mode,
            "cgroupns mode must be `private`"
        );
        Ok(())
    }

    #[tokio::test]
    async fn async_run_command_should_have_host_userns_mode() -> anyhow::Result<()> {
        let image = GenericImage::new("hello-world", "latest");
        let container = image.with_userns_mode("host").start().await?;

        let client = Client::lazy_client().await?;
        let container_details = client.inspect(container.id()).await?;

        let userns_mode = container_details
            .host_config
            .expect("HostConfig")
            .userns_mode
            .expect("UsernsMode");
        assert_eq!("host", userns_mode, "userns mode must be `host`");
        Ok(())
    }

    #[tokio::test]
    async fn async_run_command_should_have_working_dir() -> anyhow::Result<()> {
        let image = GenericImage::new("hello-world", "latest");
        let expected_working_dir = "/foo";
        let container = image.with_working_dir(expected_working_dir).start().await?;

        let client = Client::lazy_client().await?;
        let container_details = client.inspect(container.id()).await?;

        let working_dir = container_details
            .config
            .expect("ContainerConfig")
            .working_dir
            .expect("WorkingDir");
        assert_eq!(
            expected_working_dir, &working_dir,
            "working dir must be `foo`"
        );
        Ok(())
    }
}<|MERGE_RESOLUTION|>--- conflicted
+++ resolved
@@ -87,9 +87,11 @@
                 .labels()
                 .iter()
                 .map(|(key, value)| (key.into(), value.into()))
-<<<<<<< HEAD
                 .chain([
-                    ("managed-by".to_string(), "testcontainers".to_string()),
+                    (
+                        "org.testcontainers.managed-by".into(),
+                        "testcontainers".into(),
+                    ),
                     #[cfg(feature = "reusable-containers")]
                     (
                         "com.testcontainers.reuse".to_string(),
@@ -101,40 +103,7 @@
                         session_id().to_string(),
                     ),
                 ]),
-=======
-                .chain([(
-                    "org.testcontainers.managed-by".into(),
-                    "testcontainers".into(),
-                )]),
->>>>>>> 5bc6d1ed
-        );
-
-        #[cfg(feature = "reusable-containers")]
-        {
-            if container_req.reuse() {
-                if let Some(container_id) = client
-                    .get_running_container_id(
-                        container_req.container_name().as_deref(),
-                        container_req.network().as_deref(),
-                        &labels,
-                    )
-                    .await?
-                {
-                    let network = if let Some(network) = container_req.network() {
-                        Network::new(network, client.clone()).await?
-                    } else {
-                        None
-                    };
-
-                    return Ok(ContainerAsync::construct(
-                        container_id,
-                        client,
-                        container_req,
-                        network,
-                    ));
-                }
-            }
-        }
+        );
 
         let mut config: Config<String> = Config {
             image: Some(container_req.descriptor()),
@@ -377,17 +346,13 @@
         let mut labels = HashMap::from([
             ("foo".to_string(), "bar".to_string()),
             ("baz".to_string(), "qux".to_string()),
-<<<<<<< HEAD
             // include a `managed-by` value to guard against future changes
             // inadvertently allowing users to override keys we rely on to
             // internally ensure sane and correct behavior
-            ("managed-by".to_string(), "the-time-wizard".to_string()),
-=======
             (
                 "org.testcontainers.managed-by".to_string(),
                 "the-time-wizard".to_string(),
             ),
->>>>>>> 5bc6d1ed
         ]);
 
         let container = GenericImage::new("hello-world", "latest")
