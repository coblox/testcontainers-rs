--- conflicted
+++ resolved
@@ -4,16 +4,13 @@
 use futures::{stream::BoxStream, Stream, StreamExt};
 
 /// Defines error cases when waiting for a message in a stream.
-#[derive(Debug)]
-pub enum WaitError<'a> {
+#[derive(Debug, thiserror::Error)]
+pub enum WaitError {
     /// Indicates the stream ended before finding the log line you were looking for.
     /// Contains all the lines that were read for debugging purposes.
-    EndOfStream {
-        stdout: &'a Vec<String>,
-        stderr: &'a Vec<String>,
-    },
-    // todo: tuple is used by Debug impl, remove once nightly clippy is fixed
-    Io(#[allow(dead_code)] io::Error),
+    #[error("End of stream reached: {0:?}")]
+    EndOfStream(Vec<String>),
+    Io(io::Error),
 }
 
 #[derive(Copy, Clone, Debug)]
@@ -116,34 +113,13 @@
     false
 }
 
-<<<<<<< HEAD
 fn bytes_to_string(bytes: Bytes) -> Result<String, WaitError<'static>> {
     std::str::from_utf8(bytes.as_ref())
         .map_err(|e| WaitError::Io(io::Error::new(io::ErrorKind::Other, e)))
         .map(String::from)
-=======
-fn end_of_stream(expected_msg: &str, lines: Vec<String>) -> WaitError {
-    log::error!(
-        "Failed to find message '{expected_msg}' in stream after comparing {} lines.",
-        lines.len()
-    );
-
-    WaitError::EndOfStream(lines)
 }
 
-/// Defines error cases when waiting for a message in a stream.
-#[derive(Debug, thiserror::Error)]
-pub enum WaitError {
-    /// Indicates the stream ended before finding the log line you were looking for.
-    /// Contains all the lines that were read for debugging purposes.
-    #[error("End of stream reached: {0:?}")]
-    EndOfStream(Vec<String>),
-    #[error(transparent)]
-    Io(io::Error),
->>>>>>> 52483f84
-}
-
-impl From<io::Error> for WaitError<'_> {
+impl From<io::Error> for WaitError {
     fn from(e: io::Error) -> Self {
         WaitError::Io(e)
     }
