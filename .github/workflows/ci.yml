--- conflicted
+++ resolved
@@ -24,15 +24,11 @@
         with:
           toolchain: ${{steps.current_msrv.outputs.msrv}}
       - uses: Swatinem/rust-cache@v2.7.3
-<<<<<<< HEAD
       - uses: taiki-e/install-action@v2
         with:
           tool: cargo-hack
       - name: Build
         run: cargo hack build --each-feature --keep-going
-=======
-      - run: cargo ${{ matrix['cargo-cmd'] }}
->>>>>>> d82b0d1f
 
   test:
     runs-on: ubuntu-latest
